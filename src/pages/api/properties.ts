--- conflicted
+++ resolved
@@ -61,34 +61,20 @@
     }
 
     if (filters.bedrooms) {
-<<<<<<< HEAD
       queryText += ` AND p.room >= $${paramIndex}`;
-      queryParams.push(parseInt(filters.bedrooms));
-=======
-      query += ` AND p.room >= $${paramIndex}`;
       queryParams.push(parseInt(filters.bedrooms, 10));
->>>>>>> 632d4b9f
       paramIndex++;
     }
 
     if (filters.bathrooms) {
-<<<<<<< HEAD
       queryText += ` AND p.bathrooms >= $${paramIndex}`;
-      queryParams.push(parseInt(filters.bathrooms));
-=======
-      query += ` AND p.bathrooms >= $${paramIndex}`;
       queryParams.push(parseInt(filters.bathrooms, 10));
->>>>>>> 632d4b9f
       paramIndex++;
     }
 
     if (filters.propertyType) {
-<<<<<<< HEAD
-      queryText += ` AND p.type = $${paramIndex}`;
-=======
       // Property type filter should match against property_types table
-      query += ` AND LOWER(p.type) LIKE LOWER($${paramIndex})`;
->>>>>>> 632d4b9f
+      queryText += ` AND LOWER(p.type) LIKE LOWER($${paramIndex})`;
       queryParams.push(filters.propertyType);
       paramIndex++;
     }
@@ -109,24 +95,14 @@
     }
 
     if (filters.minArea) {
-<<<<<<< HEAD
       queryText += ` AND p.area >= $${paramIndex}`;
-      queryParams.push(parseInt(filters.minArea));
-=======
-      query += ` AND p.area >= $${paramIndex}`;
       queryParams.push(parseInt(filters.minArea, 10));
->>>>>>> 632d4b9f
       paramIndex++;
     }
 
     if (filters.maxArea) {
-<<<<<<< HEAD
       queryText += ` AND p.area <= $${paramIndex}`;
-      queryParams.push(parseInt(filters.maxArea));
-=======
-      query += ` AND p.area <= $${paramIndex}`;
       queryParams.push(parseInt(filters.maxArea, 10));
->>>>>>> 632d4b9f
       paramIndex++;
     }
 
